--- conflicted
+++ resolved
@@ -4,22 +4,6 @@
 from __future__ import division
 from __future__ import print_function
 
-<<<<<<< HEAD
-from . import beatles
-from . import ikala
-from . import medleydb_melody
-from . import medleydb_pitch
-from . import medley_solos_db
-from . import orchset
-from . import rwc_classical
-from . import rwc_genre
-from . import rwc_jazz
-from . import rwc_popular
-from . import salami
-from . import guitarset
-from . import gtzan_genre
-from . import billboard
-=======
 from .version import version as __version__
 
 __all__ = [
@@ -37,5 +21,4 @@
     'rwc_popular',
     'salami',
     'tinysol',
-]
->>>>>>> 85553171
+]